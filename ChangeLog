<<<<<<< HEAD
2016-07-06 Facundo Domínguez <facundo.dominguez@tweag.io> 0.7.0

* Change type of message sent by `say` from a 3-tuple to a proper
type (`SayMessage`) with a proper `UTCTime`. (#291)
* Expose the MonitorRef in the withMonitor call.
* Have unmonitor remove the monitor message in the inbox. (#268)
* Remove Mx Data Tables. This API isn't used, is easy to replace with various
other packages. (#276)
=======
2016-10-13 Facundo Domínguez <facundo.dominguez@tweag.io> 0.6.6

* Remove monitors from remote nodes when a process dies. (#295)
>>>>>>> ff85d1b9

2016-10-12 Facundo Domínguez <facundo.dominguez@tweag.io> 0.6.5

* Use only one connection to communicate between NCs. (#296, #297)
* Improve documentation of CQueue.
* Implement bidirectional multimaps for links and monitors. (#293, #294)
* Fix various warnings. (#292)
* Fix some of the intermittent failures in tests.
* Improve error messages when node controllers receive invalid requests.
(#290)

2016-06-09 Facundo Domínguez <facundo.dominguez@tweag.io> 0.6.4

* Fixup build errors.

2016-06-09 Facundo Domínguez <facundo.dominguez@tweag.io> 0.6.3

* Relax template-haskell upper bound.

2016-06-09 Facundo Domínguez <facundo.dominguez@tweag.io> 0.6.2

* Provide compatibility with ghc-8.0.1
* Remove dependency on ghc-prim.
* Don't throw exceptions asynchronously.
* Bump upper bounds of dependencies.
* Fix exception handling in callLocal.
* Have spawnLocal inherit the masking state of the caller.
* Have nsend send unencoded messages to local processes.

2016-03-03 Facundo Domínguez <facundo.dominguez@tweag.io> 0.6.1

* Implement MonadCatch, MonadThrow, MonadMask for Process.

2016-02-18 Facundo Domínguez <facundo.dominguez@tweag.io> 0.6.0

* Have nsendRemote skip the transport for local communication.
* Unsafe primitives for usend and nsendRemote.
* Stop using the transport for local communication.
* Skip the transport for whereisRemoteAsync and registerRemoteAsync.
* Have nsendRemote skip the transport for local communication.
* Have runProcess forward exceptions.
* Reimport distributed-process-tests. d-p and d-p-test now can be kept in
sync.
* Add a stack.yaml file for building tests and d-p all at once conveniently.
* Implement unreliable forward (uforward).
* Add Functor instance for Match data type
* Have `spawnAsync` not use the transport in the local case.
* Fix monitor race in 'call'.
* Add compatibility with ghc-7.10: support new typeable, loosen deps, write
proper NFData instances, support new TH.
* Kill processes on a local node upon closeLocalNode.
* Fix getNodeStats function, see DP-97
* Return size of the queue in ProcessInfo.
* Implement unreliable send (usend).
* Implement MonadFix instance for Process.
* Introduce callLocal primitive.
* Prevent message loss due to timeouts in CQueue.
* More informative ProcessRegistrationException. Now includes the identifier
of the process that owns the name, if any.
* Avoid message loop between threads when tracing received messages.

2015-06-15 Facundo Domínguez <facundo.dominguez@tweag.io> 0.5.5

* Fix dependencies.
* Add compatibility with GHC-7.10.
* Fix various race conditions (DP-99, DP-103).

2014-12-09  Tim Watson  <watson.timothy@gmail.com>  0.5.2

* Fix docstring for `register`
* Added Data instance to ProcessId, LocalProcessId and NodeId
* Add static serialiation dictionary for 'Static', for completeness
* Add Closure static serialization dictionary
* Replacement for modifyMVarMasked for GHC <= 7.4
* Document the use of built-in trace flags
* Make forkProcess exception-safe
* Make -Wall clean

2014-08-13  Tim Watson  <watson.timothy@gmail.com>  0.5.1

* Fix cabal docs (thanks Markus Barenhoff)
* Expose lifted version of Control.Exception.mask_ (thanks Alexander Vershilov)

2014-05-30  Tim Watson  <watson.timothy@gmail.com>  0.5.0

* Dependency on STM implicitly changed from 1.3 to 1.4, but was not reflected in the cabal file
* Race condition in local monitoring when using call
* mask now works correctly if unmask is called by another process
* Improve efficiency of local message passing
* nsend uses local communication channels
* Link Node Controller and Network Listener
* Label spawned processes using labelThread
* Relaxed upper bound on syb in the cabal manifest
* Bump binary version to include 0.7.*
* Exposed process info
* Exposed node statistics
* Moved tests to https://github.com/haskell-distributed/distributed-process-tests
* Added "polymorphic expect"
* Exposed Message type and broaden scope of polymorphic expect
* Added Management API (for working with internal/system events)
* Tracing can no longer be disabled
* We now report node statistics for monitoring/management
* Node.runProcess now propagates exceptions to its caller
* Added simple micro benchmarks

2013-01-27  Tim Watson  <watson.timothy@gmail.com>  0.4.2

* Improved exception handling for deferred type checked exit reasons
* Add matchChan primitive (thanks Simon Marlow)
* Expose deferred message handling/checking for AbstractMessage
* Add `getProcessInfo' API
* Add `trace' API backed by the GHC eventlog

2012-11-22  Edsko de Vries  <edsko@well-typed.com>  0.4.1

* Make behaviour of 'register' more Erlang-like (register will now fail if the
name is already registered).  Patch by Jeff Epstein.
* Functor, Applicative, Alternative and Monad instances for ReceivePort
* Add support for receiveChanTimeout
* Improved documentation
* Avoid name clashes in the TH generation for closures
* Relax package bounds to allow for Binary 0.6

2012-10-23  Edsko de Vries  <edsko@well-typed.com>  0.4.0.2

* Fix race condition in spawn

2012-10-04  Edsko de Vries  <edsko@well-typed.com>  0.4.0.1

* Relax package boundaries

2012-10-03  Edsko de Vries  <edsko@well-typed.com>  0.4.0

* Improved treatment of network failure, using new failure semantics of
Network.Transport.
* Make NodeId Typeable
* Extend Template Haskell support with "remotableDec" so that you can refer to
$(mkClosure 'f) within the body of "f".
* Fix bug in spawnChannelLocal
* Numerous memory leaks plugged
* Relax upper bound on dependency on 'network'
* New primitive 'matchAny'
* Remove 'whereisRemote' (see comment of 'whereisRemoteAsync') 

2012-08-16  Edsko de Vries  <edsko@well-typed.com>  0.3.1

* Fix memory leaks
* Make Template Haskell support optional
* Relax dependency constraints

2012-08-07  Edsko de Vries  <edsko@well-typed.com>  0.3.0

* Extract 'static' into a separate package (C.D.Static)
* Use new package rank1dynamic to proper runtime checks for polymorphic values

2012-08-02  Edsko de Vries  <edsko@well-typed.com>  0.2.3.0

* Expose the constructors of Closure
* Add instance (Typeable a => Serializable (Static a)) and make sure we only
use the internal representation of Static where really necessary
* Improved docs

2012-07-31  Edsko de Vries  <edsko@well-typed.com>  0.2.2.0

* Add exception handling primitives
* Fix runProcess: if the process threw an exception, a 'waiting indefinitely on
MVar' exception would be thrown.

2012-07-21  Edsko de Vries  <edsko@well-typed.com>  0.2.1.4

* Bugfix in the node controller
(one way this bug materialized: when using the SimpleLocalnet backend,
slave nodes could not be reused)
* Improved documentation in Control.Distributed.Process.Closure

2012-07-20  Edsko de Vries  <edsko@well-typed.com>  0.2.1.3

* Improve docs
* Local versions of spawn

2012-07-16  Edsko de Vries  <edsko@well-typed.com>  0.2.1.2

* Base 4.6 compatibility
* Relax constraints on bytestring and containers

2012-07-16  Edsko de Vries  <edsko@well-typed.com>  0.2.1.1

* Relax upper bound on 'time' dependency

2012-07-11  Edsko de Vries  <edsko@well-typed.com>  0.2.1

* Complete redesign of the underlying implementation of static values and
closures. 

* Add support for 'spawnChannel' 

2012-07-09  Edsko de Vries  <edsko@well-typed.com>  0.2.0.1

* Bugfix: Continue processing messages when a connection breaks.

2012-07-07  Edsko de Vries  <edsko@well-typed.com>  0.2.0

* Initial release.<|MERGE_RESOLUTION|>--- conflicted
+++ resolved
@@ -1,4 +1,3 @@
-<<<<<<< HEAD
 2016-07-06 Facundo Domínguez <facundo.dominguez@tweag.io> 0.7.0
 
 * Change type of message sent by `say` from a 3-tuple to a proper
@@ -7,11 +6,10 @@
 * Have unmonitor remove the monitor message in the inbox. (#268)
 * Remove Mx Data Tables. This API isn't used, is easy to replace with various
 other packages. (#276)
-=======
+
 2016-10-13 Facundo Domínguez <facundo.dominguez@tweag.io> 0.6.6
 
 * Remove monitors from remote nodes when a process dies. (#295)
->>>>>>> ff85d1b9
 
 2016-10-12 Facundo Domínguez <facundo.dominguez@tweag.io> 0.6.5
 
