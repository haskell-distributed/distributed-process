--- conflicted
+++ resolved
@@ -15,11 +15,7 @@
 description:    Supporting library, providing common types and utilities used by the
                 various libraries built on top of distributed-process
 category:       Control
-<<<<<<< HEAD
 Tested-With:    GHC==7.10.3 GHC==8.0.1 GHC==8.0.2
-=======
-tested-with:    GHC == 7.8.4 GHC == 7.10.3
->>>>>>> 3a253a7a
 data-dir:       ""
 extra-source-files: ChangeLog
 
