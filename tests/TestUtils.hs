{-# LANGUAGE DeriveDataTypeable        #-}
{-# LANGUAGE TemplateHaskell           #-}

module TestUtils
  ( TestResult
  , noop
  , stash
  -- ping !
  , Ping(Ping)
  , ping
  -- test process utilities
  , TestProcessControl
  , startTestProcess
  , runTestProcess
  , withTestProcess
  , testProcessGo
  , testProcessStop
  , testProcessReport
  , delayedAssertion
  , assertComplete
  -- logging
  , Logger()
  , newLogger
  , putLogMsg
  , stopLogger
  -- runners
  , tryRunProcess
  , testMain
  ) where

import Prelude hiding (catch)
<<<<<<< HEAD
=======
import Data.Binary
import Data.Typeable (Typeable)
import Data.DeriveTH
import Control.Concurrent
  ( ThreadId
  , myThreadId
  , forkIO
  )
import Control.Concurrent.STM
  ( TQueue
  , newTQueueIO
  , readTQueue
  , writeTQueue
  )
>>>>>>> 88bd2d3f
import Control.Concurrent.MVar
  ( MVar
  , newEmptyMVar
  , takeMVar
  )
import Control.Exception
import Control.Monad (forever)
import Control.Monad.STM (atomically)
  
import Control.Distributed.Process
import Control.Distributed.Process.Node
import Control.Distributed.Process.Serializable()
<<<<<<< HEAD
import Control.Distributed.Process.Platform.Test
=======
>>>>>>> 88bd2d3f

import Test.HUnit (Assertion)
import Test.HUnit.Base (assertBool)
import Test.Framework (Test, defaultMain)

import Network.Transport.TCP
import qualified Network.Transport as NT
<<<<<<< HEAD
=======

-- | A mutable cell containing a test result.
type TestResult a = MVar a

-- | A simple @Ping@ signal
data Ping = Ping
    deriving (Typeable, Eq, Show)
$(derive makeBinary ''Ping)

ping :: ProcessId -> Process ()
ping pid = send pid Ping

-- | Control signals used to manage /test processes/
data TestProcessControl = Stop | Go | Report ProcessId
    deriving (Typeable)
$(derive makeBinary ''TestProcessControl)

-- | Starts a test process on the local node.
startTestProcess :: Process () -> Process ProcessId
startTestProcess proc = spawnLocal $ runTestProcess proc

-- | Runs a /test process/ around the supplied @proc@, which is executed
-- whenever the outer process loop receives a 'Go' signal.
runTestProcess :: Process () -> Process ()
runTestProcess proc = forever $ do
  ctl <- expect
  case ctl of
    Stop     -> terminate
    Go       -> proc
    Report p -> receiveWait [matchAny (\m -> forward m p)] >> return ()

withTestProcess :: ProcessId -> Process () -> Process ()
withTestProcess pid proc = testProcessGo pid >> proc >> testProcessStop pid 

-- | Tell a /test process/ to continue executing 
testProcessGo :: ProcessId -> Process ()
testProcessGo pid = (say $ (show pid) ++ " go!") >> send pid Go

-- | Tell a /test process/ to stop (i.e., 'terminate')
testProcessStop :: ProcessId -> Process ()
testProcessStop pid = (say $ (show pid) ++ " stop!") >> send pid Stop

-- | Tell a /test process/ to send a report (message)
-- back to the calling process
testProcessReport :: ProcessId -> Process ()
testProcessReport pid = do
  self <- getSelfPid
  send pid $ Report self
>>>>>>> 88bd2d3f
          
-- | Run the supplied @testProc@ using an @MVar@ to collect and assert
-- against its result. Uses the supplied @note@ if the assertion fails.
delayedAssertion :: (Eq a) => String -> LocalNode -> a ->
                    (TestResult a -> Process ()) -> Assertion
delayedAssertion note localNode expected testProc = do
  result <- newEmptyMVar
  _ <- forkProcess localNode $ testProc result
  assertComplete note result expected

-- | Takes the value of @mv@ (using @takeMVar@) and asserts that it matches @a@
assertComplete :: (Eq a) => String -> MVar a -> a -> IO ()
assertComplete msg mv a = do
  b <- takeMVar mv
  assertBool msg (a == b)

<<<<<<< HEAD
=======
-- | Does exactly what it says on the tin, doing so in the @Process@ monad.
noop :: Process ()
noop = return ()

-- | Stashes a value in our 'TestResult' using @putMVar@
stash :: TestResult a -> a -> Process ()
stash mvar x = liftIO $ putMVar mvar x

-- synchronised logging 

data Logger = Logger { _tid :: ThreadId, msgs :: TQueue String } 

-- | Create a new Logger.
-- Logger uses a 'TQueue' to receive and process messages on a worker thread.  
newLogger :: IO Logger
newLogger = do
  tid <- liftIO $ myThreadId
  q <- liftIO $ newTQueueIO
  forkIO $ logger q
  return $ Logger tid q
  where logger q' = forever $ do
        msg <- atomically $ readTQueue q'
        putStrLn msg

-- | Send a message to the Logger
putLogMsg :: Logger -> String -> Process ()
putLogMsg logger msg = liftIO $ atomically $ writeTQueue (msgs logger) msg

-- | Stop the worker thread for the given Logger
stopLogger :: Logger -> IO ()
stopLogger = (flip throwTo) ThreadKilled . _tid 

-- | Given a @builder@ function, make and run a test suite on a single transport
>>>>>>> 88bd2d3f
testMain :: (NT.Transport -> IO [Test]) -> IO ()
testMain builder = do
  Right (transport, _) <- createTransportExposeInternals
                                    "127.0.0.1" "8080" defaultTCPParameters
  testData <- builder transport
  defaultMain testData<|MERGE_RESOLUTION|>--- conflicted
+++ resolved
@@ -3,16 +3,13 @@
 
 module TestUtils
   ( TestResult
-  , noop
-  , stash
-  -- ping !
+    -- ping !
   , Ping(Ping)
   , ping
   -- test process utilities
   , TestProcessControl
   , startTestProcess
   , runTestProcess
-  , withTestProcess
   , testProcessGo
   , testProcessStop
   , testProcessReport
@@ -29,11 +26,6 @@
   ) where
 
 import Prelude hiding (catch)
-<<<<<<< HEAD
-=======
-import Data.Binary
-import Data.Typeable (Typeable)
-import Data.DeriveTH
 import Control.Concurrent
   ( ThreadId
   , myThreadId
@@ -45,7 +37,6 @@
   , readTQueue
   , writeTQueue
   )
->>>>>>> 88bd2d3f
 import Control.Concurrent.MVar
   ( MVar
   , newEmptyMVar
@@ -58,10 +49,7 @@
 import Control.Distributed.Process
 import Control.Distributed.Process.Node
 import Control.Distributed.Process.Serializable()
-<<<<<<< HEAD
 import Control.Distributed.Process.Platform.Test
-=======
->>>>>>> 88bd2d3f
 
 import Test.HUnit (Assertion)
 import Test.HUnit.Base (assertBool)
@@ -69,57 +57,6 @@
 
 import Network.Transport.TCP
 import qualified Network.Transport as NT
-<<<<<<< HEAD
-=======
-
--- | A mutable cell containing a test result.
-type TestResult a = MVar a
-
--- | A simple @Ping@ signal
-data Ping = Ping
-    deriving (Typeable, Eq, Show)
-$(derive makeBinary ''Ping)
-
-ping :: ProcessId -> Process ()
-ping pid = send pid Ping
-
--- | Control signals used to manage /test processes/
-data TestProcessControl = Stop | Go | Report ProcessId
-    deriving (Typeable)
-$(derive makeBinary ''TestProcessControl)
-
--- | Starts a test process on the local node.
-startTestProcess :: Process () -> Process ProcessId
-startTestProcess proc = spawnLocal $ runTestProcess proc
-
--- | Runs a /test process/ around the supplied @proc@, which is executed
--- whenever the outer process loop receives a 'Go' signal.
-runTestProcess :: Process () -> Process ()
-runTestProcess proc = forever $ do
-  ctl <- expect
-  case ctl of
-    Stop     -> terminate
-    Go       -> proc
-    Report p -> receiveWait [matchAny (\m -> forward m p)] >> return ()
-
-withTestProcess :: ProcessId -> Process () -> Process ()
-withTestProcess pid proc = testProcessGo pid >> proc >> testProcessStop pid 
-
--- | Tell a /test process/ to continue executing 
-testProcessGo :: ProcessId -> Process ()
-testProcessGo pid = (say $ (show pid) ++ " go!") >> send pid Go
-
--- | Tell a /test process/ to stop (i.e., 'terminate')
-testProcessStop :: ProcessId -> Process ()
-testProcessStop pid = (say $ (show pid) ++ " stop!") >> send pid Stop
-
--- | Tell a /test process/ to send a report (message)
--- back to the calling process
-testProcessReport :: ProcessId -> Process ()
-testProcessReport pid = do
-  self <- getSelfPid
-  send pid $ Report self
->>>>>>> 88bd2d3f
           
 -- | Run the supplied @testProc@ using an @MVar@ to collect and assert
 -- against its result. Uses the supplied @note@ if the assertion fails.
@@ -135,16 +72,6 @@
 assertComplete msg mv a = do
   b <- takeMVar mv
   assertBool msg (a == b)
-
-<<<<<<< HEAD
-=======
--- | Does exactly what it says on the tin, doing so in the @Process@ monad.
-noop :: Process ()
-noop = return ()
-
--- | Stashes a value in our 'TestResult' using @putMVar@
-stash :: TestResult a -> a -> Process ()
-stash mvar x = liftIO $ putMVar mvar x
 
 -- synchronised logging 
 
@@ -171,7 +98,6 @@
 stopLogger = (flip throwTo) ThreadKilled . _tid 
 
 -- | Given a @builder@ function, make and run a test suite on a single transport
->>>>>>> 88bd2d3f
 testMain :: (NT.Transport -> IO [Test]) -> IO ()
 testMain builder = do
   Right (transport, _) <- createTransportExposeInternals
