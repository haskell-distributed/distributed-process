--- conflicted
+++ resolved
@@ -71,14 +71,11 @@
                    Control.Distributed.Process.Platform.Timer,
                    Control.Distributed.Process.Platform.UnsafePrimitives
   other-modules:
-<<<<<<< HEAD
                    Control.Distributed.Process.Platform.Internal.Containers.MultiMap,
-=======
                    Control.Distributed.Process.Platform.Async.Types,
                    Control.Distributed.Process.Platform.Execution.Exchange.Broadcast,
                    Control.Distributed.Process.Platform.Execution.Exchange.Internal,
                    Control.Distributed.Process.Platform.Execution.Exchange.Router,
->>>>>>> ff6be6dc
                    Control.Distributed.Process.Platform.Internal.Primitives,
                    Control.Distributed.Process.Platform.Internal.Types,
                    Control.Distributed.Process.Platform.Internal.Queue.SeqQ,
