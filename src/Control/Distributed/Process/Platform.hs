--- conflicted
+++ resolved
@@ -70,11 +70,8 @@
   , times
   , isProcessAlive
   , matchCond
-<<<<<<< HEAD
   , awaitExit
-=======
   , deliver
->>>>>>> fd7fb3ed
 
     -- * Call/Tagging support
   , newTagPool
